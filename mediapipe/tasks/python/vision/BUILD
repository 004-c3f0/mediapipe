# Copyright 2022 The MediaPipe Authors. All Rights Reserved.
#
# Licensed under the Apache License, Version 2.0 (the "License");
# you may not use this file except in compliance with the License.
# You may obtain a copy of the License at
#
#      http://www.apache.org/licenses/LICENSE-2.0
#
# Unless required by applicable law or agreed to in writing, software
# distributed under the License is distributed on an "AS IS" BASIS,
# WITHOUT WARRANTIES OR CONDITIONS OF ANY KIND, either express or implied.
# See the License for the specific language governing permissions and
# limitations under the License.

# Placeholder for internal Python strict library and test compatibility macro.

package(default_visibility = ["//mediapipe/tasks:internal"])

licenses(["notice"])

py_library(
    name = "object_detector",
    srcs = [
        "object_detector.py",
    ],
    deps = [
        "//mediapipe/python:_framework_bindings",
        "//mediapipe/python:packet_creator",
        "//mediapipe/python:packet_getter",
        "//mediapipe/tasks/cc/vision/object_detector/proto:object_detector_options_py_pb2",
        "//mediapipe/tasks/python/components/containers:detections",
        "//mediapipe/tasks/python/core:base_options",
        "//mediapipe/tasks/python/core:optional_dependencies",
        "//mediapipe/tasks/python/core:task_info",
        "//mediapipe/tasks/python/vision/core:base_vision_task_api",
        "//mediapipe/tasks/python/vision/core:vision_task_running_mode",
    ],
)

py_library(
    name = "image_classifier",
    srcs = [
        "image_classifier.py",
    ],
    deps = [
        "//mediapipe/python:_framework_bindings",
        "//mediapipe/python:packet_creator",
        "//mediapipe/python:packet_getter",
        "//mediapipe/tasks/cc/components/containers/proto:classifications_py_pb2",
        "//mediapipe/tasks/cc/vision/image_classifier/proto:image_classifier_graph_options_py_pb2",
        "//mediapipe/tasks/python/components/containers:classifications",
        "//mediapipe/tasks/python/components/containers:rect",
        "//mediapipe/tasks/python/components/processors:classifier_options",
        "//mediapipe/tasks/python/core:base_options",
        "//mediapipe/tasks/python/core:optional_dependencies",
        "//mediapipe/tasks/python/core:task_info",
        "//mediapipe/tasks/python/vision/core:base_vision_task_api",
        "//mediapipe/tasks/python/vision/core:image_processing_options",
        "//mediapipe/tasks/python/vision/core:vision_task_running_mode",
    ],
)

py_library(
    name = "image_segmenter",
    srcs = [
        "image_segmenter.py",
    ],
    deps = [
        "//mediapipe/python:_framework_bindings",
        "//mediapipe/python:packet_creator",
        "//mediapipe/python:packet_getter",
        "//mediapipe/tasks/cc/components/proto:segmenter_options_py_pb2",
        "//mediapipe/tasks/cc/vision/image_segmenter/proto:image_segmenter_graph_options_py_pb2",
        "//mediapipe/tasks/python/core:base_options",
        "//mediapipe/tasks/python/core:optional_dependencies",
        "//mediapipe/tasks/python/core:task_info",
        "//mediapipe/tasks/python/vision/core:base_vision_task_api",
        "//mediapipe/tasks/python/vision/core:vision_task_running_mode",
    ],
)

py_library(
    name = "gesture_recognizer",
    srcs = [
        "gesture_recognizer.py",
    ],
    deps = [
        "//mediapipe/framework/formats:classification_py_pb2",
        "//mediapipe/framework/formats:landmark_py_pb2",
        "//mediapipe/python:_framework_bindings",
        "//mediapipe/python:packet_creator",
        "//mediapipe/python:packet_getter",
        "//mediapipe/tasks/cc/vision/gesture_recognizer/proto:gesture_recognizer_graph_options_py_pb2",
        "//mediapipe/tasks/python/components/containers:category",
        "//mediapipe/tasks/python/components/containers:landmark",
        "//mediapipe/tasks/python/components/processors:classifier_options",
        "//mediapipe/tasks/python/core:base_options",
        "//mediapipe/tasks/python/core:optional_dependencies",
        "//mediapipe/tasks/python/core:task_info",
        "//mediapipe/tasks/python/vision/core:base_vision_task_api",
        "//mediapipe/tasks/python/vision/core:image_processing_options",
        "//mediapipe/tasks/python/vision/core:vision_task_running_mode",
    ],
)

py_library(
<<<<<<< HEAD
    name = "image_embedder",
    srcs = [
        "image_embedder.py",
    ],
    deps = [
        "//mediapipe/python:_framework_bindings",
        "//mediapipe/python:packet_creator",
        "//mediapipe/python:packet_getter",
        "//mediapipe/tasks/cc/vision/image_embedder/proto:image_embedder_graph_options_py_pb2",
        "//mediapipe/tasks/cc/components/containers/proto:embeddings_py_pb2",
        "//mediapipe/tasks/python/components/containers:embedding_result",
        "//mediapipe/tasks/python/components/processors:classifier_options",
=======
    name = "hand_landmarker",
    srcs = [
        "hand_landmarker.py",
    ],
    deps = [
        "//mediapipe/framework/formats:classification_py_pb2",
        "//mediapipe/framework/formats:landmark_py_pb2",
        "//mediapipe/python:_framework_bindings",
        "//mediapipe/python:packet_creator",
        "//mediapipe/python:packet_getter",
        "//mediapipe/tasks/cc/vision/hand_landmarker/proto:hand_landmarker_graph_options_py_pb2",
        "//mediapipe/tasks/python/components/containers:category",
        "//mediapipe/tasks/python/components/containers:landmark",
>>>>>>> 0b12aa94
        "//mediapipe/tasks/python/core:base_options",
        "//mediapipe/tasks/python/core:optional_dependencies",
        "//mediapipe/tasks/python/core:task_info",
        "//mediapipe/tasks/python/vision/core:base_vision_task_api",
        "//mediapipe/tasks/python/vision/core:image_processing_options",
        "//mediapipe/tasks/python/vision/core:vision_task_running_mode",
    ],
)<|MERGE_RESOLUTION|>--- conflicted
+++ resolved
@@ -80,6 +80,28 @@
 )
 
 py_library(
+    name = "image_embedder",
+    srcs = [
+        "image_embedder.py",
+    ],
+    deps = [
+        "//mediapipe/python:_framework_bindings",
+        "//mediapipe/python:packet_creator",
+        "//mediapipe/python:packet_getter",
+        "//mediapipe/tasks/cc/vision/image_embedder/proto:image_embedder_graph_options_py_pb2",
+        "//mediapipe/tasks/cc/components/containers/proto:embeddings_py_pb2",
+        "//mediapipe/tasks/python/components/containers:embedding_result",
+        "//mediapipe/tasks/python/components/processors:classifier_options",
+        "//mediapipe/tasks/python/core:base_options",
+        "//mediapipe/tasks/python/core:optional_dependencies",
+        "//mediapipe/tasks/python/core:task_info",
+        "//mediapipe/tasks/python/vision/core:base_vision_task_api",
+        "//mediapipe/tasks/python/vision/core:image_processing_options",
+        "//mediapipe/tasks/python/vision/core:vision_task_running_mode",
+    ],
+)
+
+py_library(
     name = "gesture_recognizer",
     srcs = [
         "gesture_recognizer.py",
@@ -104,20 +126,6 @@
 )
 
 py_library(
-<<<<<<< HEAD
-    name = "image_embedder",
-    srcs = [
-        "image_embedder.py",
-    ],
-    deps = [
-        "//mediapipe/python:_framework_bindings",
-        "//mediapipe/python:packet_creator",
-        "//mediapipe/python:packet_getter",
-        "//mediapipe/tasks/cc/vision/image_embedder/proto:image_embedder_graph_options_py_pb2",
-        "//mediapipe/tasks/cc/components/containers/proto:embeddings_py_pb2",
-        "//mediapipe/tasks/python/components/containers:embedding_result",
-        "//mediapipe/tasks/python/components/processors:classifier_options",
-=======
     name = "hand_landmarker",
     srcs = [
         "hand_landmarker.py",
@@ -131,7 +139,6 @@
         "//mediapipe/tasks/cc/vision/hand_landmarker/proto:hand_landmarker_graph_options_py_pb2",
         "//mediapipe/tasks/python/components/containers:category",
         "//mediapipe/tasks/python/components/containers:landmark",
->>>>>>> 0b12aa94
         "//mediapipe/tasks/python/core:base_options",
         "//mediapipe/tasks/python/core:optional_dependencies",
         "//mediapipe/tasks/python/core:task_info",
